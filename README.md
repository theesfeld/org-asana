--- conflicted
+++ resolved
@@ -40,7 +40,6 @@
 (use-package org-asana
   :straight (:host github :repo "theesfeld/org-asana")
   :config
-<<<<<<< HEAD
   ;; Use authinfo for secure token storage (recommended)
   (setq org-asana-token nil  ; Will read from authinfo
         org-asana-org-file "~/org/asana.org"
@@ -69,10 +68,6 @@
   ;; Enable optional features
   (org-asana-enable-agenda-integration)
   (org-asana-enable-capture-templates))
-=======
-  (setq org-asana-token "YOUR_PERSONAL_ACCESS_TOKEN"
-        org-asana-org-file "~/org/asana.org"))
->>>>>>> af5e9c4c
 ```
 
 ### Manual Installation
@@ -113,7 +108,6 @@
       org-asana-org-file "~/org/asana.org")
 ```
 
-<<<<<<< HEAD
 ### Secure Token Storage with Authinfo
 
 For better security, store your token in `~/.authinfo` or `~/.authinfo.gpg`:
@@ -146,9 +140,6 @@
 | `org-asana-org-file` | `"~/org/asana.org"` | Org file path for sync |
 
 #### Core Sync Settings
-=======
-### 3. Test Connection
->>>>>>> af5e9c4c
 
 ```
 M-x org-asana-test-connection
